--- conflicted
+++ resolved
@@ -332,23 +332,7 @@
                 # - the start flag comes from the $ochopod_start environment variable
                 #
                 now = time.time()
-<<<<<<< HEAD
-                env = deepcopy(self.env)
-                env.update(data.env)
-                tokens = data.command if self.shell else data.command.split(' ')
-                data.forked = Popen(tokens, cwd=self.cwd, env=env, shell=self.shell)
-                outlog = open(os.path.join(self.cwd, 'out.log'), 'a') 
-                outlog.flush()
-                errlog = open(os.path.join(self.cwd, 'err.log'), 'a') 
-                errlog.flush()
-                data.forked = Popen(tokens, cwd=self.cwd, env=env, shell=self.shell, stdout=outlog, stderr=errlog)
-                data.checks = self.checks
-                self.hints['process'] = 'running'
-                logger.info('%s : started <%s> as pid %s' % (self.path, data.command, data.forked.pid))
-                if data.env:
-                    unrolled = '\n'.join(['\t%s -> %s' % (k, v) for k, v in data.env.items()])
-                    logger.debug('%s : extra environment for pid %s ->\n%s' % (self.path, data.forked.pid, unrolled))
-=======
+
                 if not data.js or self.start or data.pids > 0:
 
                     #
@@ -360,14 +344,17 @@
                     env = deepcopy(self.env)
                     env.update(data.env)
                     tokens = data.command if self.shell else data.command.split(' ')
-                    data.sub = Popen(tokens, cwd=self.cwd, env=env, shell=self.shell)
+                    #data.sub = Popen(tokens, cwd=self.cwd, env=env, shell=self.shell)
+                    with open(os.path.join(self.cwd, 'out.log'), 'a') as outlog, open(os.path.join(self.cwd, 'err.log'), 'a') as errlog:
+                        #outlog.flush()
+                        #errlog.flush()
+                        data.sub = Popen(tokens, cwd=self.cwd, env=env, shell=self.shell, stdout=outlog, stderr=errlog)
                     data.pids += 1
                     self.hints['process'] = 'running'
                     logger.info('%s : popen() #%d -> started <%s> as pid %s' % (self.path, data.pids, data.command, data.sub.pid))
                     if data.env:
                         unrolled = '\n'.join(['\t%s -> %s' % (k, v) for k, v in data.env.items()])
                         logger.debug('%s : extra environment for pid %s ->\n%s' % (self.path, data.sub.pid, unrolled))
->>>>>>> 27b642e4
 
                 reply = {}, 200
                 data.latch.set(reply)
